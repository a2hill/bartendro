#include <avr/io.h>
#include <avr/interrupt.h>
#include <util/delay.h>

#include <stddef.h>
#include <math.h>
#include <stdio.h>
#include <stdlib.h>
#include <string.h>
#include <avr/eeprom.h>
#include <stdarg.h>
#include <stdlib.h>
#include "defs.h"

#include "packet.h"
#include "serial.h"
#include "led.h"

// EEprom data. 
#define ee_pump_id_offset                 0
#define ee_run_time_ticks_offset          1
#define ee_liquid_low_threshold_offset    5
#define ee_liquid_out_threshold_offset    7 

#define SOFTWARE_VERSION                  3

#define USER_BUTTON_DURATION             10 // in clock ticks
#define RESET_DURATION                    1
#define SYNC_COUNT                       10 // Every SYNC_INIT ms we will change the color animation
#define NUM_ADC_SAMPLES                   5
#define TICKS_SAVE_THRESHOLD           1000
#define DEFAULT_LIQUID_LOW_THRESHOLD    140
#define DEFAULT_LIQUID_OUT_THRESHOLD     90
#define DEFAULT_CURRENT_SENSE_THRESHOLD 610
#define MOTOR_DIRECTION_FORWARD           1
#define MOTOR_DIRECTION_BACKWARD          0

// this (non volatile) variable keeps the current liquid level
static uint16_t g_liquid_level = 0;

volatile uint32_t g_time = 0;
static volatile uint32_t g_reset_fe_time = 0;
static volatile uint32_t g_reset = 0;
static volatile uint32_t g_ticks = 0;
static volatile uint32_t g_dispense_target_ticks = 0;
static volatile uint8_t g_is_dispensing = 0;
static volatile uint8_t g_is_motor_on = 0;
static volatile uint8_t g_motor_direction = MOTOR_DIRECTION_FORWARD;
static volatile uint32_t g_button_time = 0;
static volatile uint8_t g_button_state = 0;

static volatile uint8_t g_hall0 = 0;
static volatile uint8_t g_hall1 = 0;
static volatile uint8_t g_hall2 = 0;
static volatile uint8_t g_hall3 = 0;
static volatile uint8_t g_sync = 0;
static volatile uint32_t g_sync_count = 0, g_pattern_t = 0;
static volatile uint8_t g_sync_divisor = 10;

static volatile uint8_t g_current_sense_detected = 0;
static volatile uint8_t g_current_sense_state = 0;
static volatile uint8_t g_current_sense_enabled = 1;

void check_dispense_complete_isr(void);
void set_motor_speed(uint8_t speed, uint8_t use_current_sense);
void set_motor_direction(uint8_t direction);
void stop_motor(void);
void pulse_motor_driver_retry(void);
void adc_shutdown(void);
uint8_t check_reset(void);
void is_dispensing(void);
void flush_saved_tick_count(uint8_t force);
void set_led_pattern(uint8_t pattern);

/*
   0  - PD0 - RX
   1  - PD1 - TX
   2  - PD2 - RESET
   3  - PD3 - LED clock
   4  - PD4 - LED data
   5  - PD5 - motor control B (OC0B)
   6  - PD6 - motor control A (OC0A)
   7  - PD7 - Hall 0 (pcint 23)
   8  - PB0 - Hall 1 (pcint 0)
   9  - PB1 - Hall 2 (pcint 1) 
  10  - PB2 - Hall 3 (pcint 2)
  14  - PB6 - /RTRY for motor driver
  15  - PB7 - BUTTON (pcint7)
  A0  - PC0 - Current Sense (since v3 a digital function) (pcint 8)
  A1  - PC1 - liquid level
  A2  - PC2 - REV0
  A3  - PC3 - REV1
  A4  - PC4 - REV2
  A5  - PC5 - SYNC (pcint13)

*/
void setup(void)
{
    serial_init();

    // Set up LEDs & motor control outputs
    DDRD |= (1<<PD3)|(1<<PD4)|(1<<PD5)|(1<<PD6);
    DDRB |= (1<<PB6);

    // pull ups for hall sensors & for current sense
    sbi(PORTD, 7);
    sbi(PORTB, 0);
    sbi(PORTB, 1);
    sbi(PORTB, 2);
    sbi(PORTC, 0);

    // Timer setup for reset pulse width measuring
    TCCR1B |= TIMER1_FLAGS;
    TCNT1 = TIMER1_INIT;
    TIMSK1 |= (1<<TOIE1);

    // Set to Phase correct PWM, compare output mode
    TCCR0A |= _BV(WGM00) | _BV(COM0A1) | _BV(COM0B1);

    // Set the clock source
    TCCR0B |= (0 << CS00) | (1 << CS01);

    // Reset timers and comparators
    OCR0A = 0;
    OCR0B = 0;
    TCNT0 = 0;

    // INT0 for router reset
    EICRA |= (1 << ISC00);
    EIMSK |= (1 << INT0);

    // PCINT setup
    PCMSK0 |= (1 << PCINT0) | (1 << PCINT1) | (1 << PCINT2) | (1 << PCINT7);;
    PCMSK1 |= (1 << PCINT8) | (1 << PCINT13);
    PCMSK2 |= (1 << PCINT23);
    PCICR |=  (1 << PCIE2) | (1 << PCIE1) | (1 << PCIE0);

    // Set the motor driver RTRY line HIGH
    sbi(PORTB, 6);
}

// update g_time
ISR (TIMER1_OVF_vect)
{
    g_time++;
    TCNT1 = TIMER1_INIT;
}

// reset pin change
ISR(INT0_vect)
{
    if (PIND & (1<<PIND2))
    {
        g_reset_fe_time = g_time + RESET_DURATION;
    }
    else
    {
        if (g_reset_fe_time > 0 && g_time >= g_reset_fe_time)
            g_reset = 1;
        g_reset_fe_time = 0;
    }
}

ISR(PCINT0_vect)
{
    uint8_t      state;

    state = PINB & (1<<PINB0);
    if (state != g_hall1)
    {
        g_hall1 = state;
        g_ticks++;
    }

    state = PINB & (1<<PINB1);
    if (state != g_hall2)
    {
        g_hall2 = state;
        g_ticks++;
    }
    state = PINB & (1<<PINB2);
    if (state != g_hall3)
    {
        g_hall3 = state;
        g_ticks++;
    }
    state = (PINB & (1<<PINB7)) ? 0 : 1;
    if (state != g_button_state)
    {
        if (!g_button_time)
        {
            g_button_time = g_time + USER_BUTTON_DURATION;
            g_button_state = state;
        }
    }
    check_dispense_complete_isr();
}

ISR(PCINT1_vect)
{
    uint8_t      state;

    state = PINC & (1<<PINC0);
    if (state != g_current_sense_state)
    {
        g_current_sense_state = state;

        if (!state && g_current_sense_enabled)
        {
            stop_motor();
            g_is_dispensing = 0;
            g_dispense_target_ticks = 0;
            set_led_pattern(LED_PATTERN_CURRENT_SENSE);
            g_current_sense_detected = 1;
        }
    }
    state = PINC & (1<<PINC5);
    if (state != g_sync)
    {
        g_sync_count++;
        g_sync = state;
    }
    check_dispense_complete_isr();
}

ISR(PCINT2_vect)
{
    uint8_t state;

    state = PIND & (1<<PIND7);
    if (state != g_hall0)
    {
        g_hall0 = state;
        g_ticks++;
    }

    check_dispense_complete_isr();
}

// this function is called from an ISR, so no need to turn off/on interrupts
void check_dispense_complete_isr(void)
{
    if (g_dispense_target_ticks > 0 && g_ticks >= g_dispense_target_ticks)
    {
         g_dispense_target_ticks = 0;
         g_is_dispensing = 0;
         stop_motor();
         adc_shutdown();
    }
}

uint8_t check_reset(void)
{
    uint8_t reset;

    cli();
    reset = g_reset;
    sei();

    return reset;
}

void idle(void)
{
    color_t c;
    uint8_t animate = 0, current_state = 0, button_state_changed = 0;
    uint32_t t = 0;

    cli();
    if (g_sync_count >= g_sync_divisor)
    {
        g_sync_count = 0;
        animate = 1;
    }

    // read button state & check time
    if (g_button_time > 0 && g_time >= g_button_time)
    {
        current_state = g_button_state;
        g_button_time = 0;
        button_state_changed = 1;
    }
    sei();

    // Set the leds and motor speed accordingly when button is pressed
    if (button_state_changed)
    {
        if (current_state)
            set_motor_speed(255, 1);
        else
            set_motor_speed(0, 1);
    }
      
    // run the animation if the current state 
    if (animate)
    {
        cli();
        t = g_pattern_t++;
        sei();
        // do some animation!
        led_pattern_next(t, &c);
        set_led_rgb(c.red, c.green, c.blue);
    }

    flush_saved_tick_count(0);
}

void flush_saved_tick_count(uint8_t force)
{
    uint8_t is_dispensing;
    uint32_t ticks_to_save;

    cli();
    is_dispensing = g_is_dispensing;
    ticks_to_save = g_ticks;
    sei();

    if (is_dispensing && !force)
        return;

    if (ticks_to_save > TICKS_SAVE_THRESHOLD || (force && ticks_to_save > 0))
    {
        cli();
        g_ticks = 0;
        sei();

        ticks_to_save += eeprom_read_dword((uint32_t *)ee_run_time_ticks_offset);
        eeprom_update_dword((uint32_t *)ee_run_time_ticks_offset, ticks_to_save);
    }
}

void reset_saved_tick_count(void)
{
    uint32_t dispensing;

    // Don't reset the tick count while we're counting!
    cli();
    dispensing = g_is_dispensing;
    sei();
    if (dispensing)
        return;

    cli();
    g_ticks = 0;
    sei();

    eeprom_update_dword((uint32_t *)ee_run_time_ticks_offset, 0);
}

void get_saved_tick_count(void)
{
    uint32_t ticks;

    cli();
    ticks = g_ticks;
    sei();

    send_packet16(PACKET_SAVED_TICK_COUNT, ticks + eeprom_read_dword((uint32_t *)ee_run_time_ticks_offset), 0);
}

void get_liquid_thresholds(void)
{
    uint16_t low, out;

    low = eeprom_read_word((uint16_t *)ee_liquid_low_threshold_offset);
    out = eeprom_read_word((uint16_t *)ee_liquid_out_threshold_offset);

    if (low == 0 || low == 0xFFFF)
        low = DEFAULT_LIQUID_LOW_THRESHOLD; 

    if (out == 0 || out == 0xFFFF)
        out = DEFAULT_LIQUID_OUT_THRESHOLD;

    send_packet16(PACKET_GET_LIQUID_THRESHOLDS, low, out);
}

void set_liquid_thresholds(uint16_t low, uint16_t out)
{
    eeprom_update_word((uint16_t *)ee_liquid_low_threshold_offset, low);
    eeprom_update_word((uint16_t *)ee_liquid_out_threshold_offset, out);
}

void set_led_pattern(uint8_t pattern)
{
    led_pattern_init(pattern);
    cli();
    g_pattern_t = 0;
    sei();
}

void adc_liquid_level_setup(void)
{
    ADCSRA = (1 << ADPS1);
    ADMUX = (1<<REFS0) | (1 << MUX0);
    ADCSRA |= (1<<ADEN);
}

void adc_shutdown(void)
{
    ADCSRA &= ~(1<<ADEN);
}

uint16_t adc_read()
{
    uint8_t hi, low;

    ADCSRA |= (1<<ADSC);
    while(ADCSRA & 0b01000000);
    low = ADCL;
    hi = ADCH;
    return (hi << 8) | low;
}

void update_liquid_level(void)
{
    uint8_t  i;
    uint16_t v = 0;

    adc_liquid_level_setup();
    for(i = 0; i < NUM_ADC_SAMPLES; i++)
        v += adc_read();
    adc_shutdown();

    g_liquid_level = (uint16_t)(v / NUM_ADC_SAMPLES);
}

void get_liquid_level(void)
{
    send_packet16(PACKET_LIQUID_LEVEL, g_liquid_level, 0);
}

void set_motor_direction(uint8_t direction)
{
    if (direction != MOTOR_DIRECTION_FORWARD && direction != MOTOR_DIRECTION_BACKWARD)
        return;

    cli();
    g_motor_direction = direction;
    sei();
}

void set_motor_speed(uint8_t speed, uint8_t use_current_sense)
{
    uint8_t direction;

    cli();
    g_current_sense_enabled = use_current_sense;
    direction = g_motor_direction;
    sei();

    if (direction == MOTOR_DIRECTION_FORWARD)
    {
        OCR0A = speed;
        OCR0B = 0;
    }
    else
    {
        OCR0A = 0;
        OCR0B = speed;
    }

    cli();
    g_is_motor_on = speed != 0;
    sei();
}

void pulse_motor_driver_retry(void)
{
    cbi(PORTB, 6);
    _delay_ms(2);
    sbi(PORTB, 6);
}

void stop_motor(void)
{
    adc_shutdown();
    OCR0A = 0;
    OCR0B = 0;
    cli();
    g_is_motor_on = 0;
    sei();
}

void run_motor_timed(uint16_t duration)
{
    uint16_t t;

    if (duration == 0)
        return;

    set_motor_speed(255, 1);
    for(t = 0; t < duration && !check_reset(); t++)
        _delay_ms(1);
    stop_motor();
}

void dispense_ticks(uint32_t ticks, uint16_t speed)
{
    uint8_t dispensing;

    cli();
    dispensing = g_is_dispensing;
    sei();

    if (dispensing || ticks == 0)
        return;

    cli();
    g_dispense_target_ticks = g_ticks + ticks;
    g_is_dispensing = 1;
    sei();

    set_motor_speed(speed, 1);
}

void is_dispensing(void)
{
    uint8_t dispensing;

    cli();
    dispensing = g_is_dispensing;
    sei();

    send_packet8_2(PACKET_IS_DISPENSING, dispensing, g_current_sense_detected);
}

#define MAX_CMD_LEN 64
// return true is a command was read, false if a reset was requested
uint8_t receive_cmd(char *cmd)
{
    uint8_t num = 0, ch;

    dprintf(">");

    *cmd = 0;
    for(; !check_reset();)
    {
        for(;!check_reset() && !serial_rx_nb(&ch);)
            idle();

        if (check_reset())
            return 0;

        serial_tx(ch);
        if (ch == '\r')
        {
            serial_tx('\n');
            cmd[num] = 0;
            return 1;
        }
        cmd[num] = ch;
        num++;
    }
    return 0;
}

void text_interface(void)
{
    char cmd[MAX_CMD_LEN];
    uint8_t  speed, current_sense;
    uint16_t ticks;
    uint16_t t;
    uint8_t  i, cs;

    for(i = 0; i < 5; i++)
    {
        set_led_rgb(0, 0, 255);
        _delay_ms(150);
        set_led_rgb(0, 0, 0);
        _delay_ms(150);
    }
    set_led_pattern(LED_PATTERN_IDLE);
    for(;;)
    {
        cli();
        g_reset = 0;
        g_current_sense_detected = 0;
        setup();
        stop_motor();
        serial_init();
        cs = 0;
        sei();

        _delay_ms(10);
        dprintf("\nParty Robotics Dispenser at your service!\n\n");

        for(;;)
        {
            cli();
            cs = g_current_sense_detected;
            sei();
            if (!receive_cmd(cmd))
                break;

            if (sscanf(cmd, "speed %hhu %hhu", &speed, &current_sense) == 2)
            {
                if (!cs)
                    set_motor_speed(speed, current_sense);

                if (current_sense == 0)
                    flush_saved_tick_count(0);
                continue;
            }
            if (sscanf(cmd, "tickdisp %hu %hhu", (short unsigned int *)&ticks, &speed) == 2)
            {
                if (!cs)
                {
                    dispense_ticks(ticks, speed);
                    flush_saved_tick_count(0);
                }
                continue;
            }
            if (sscanf(cmd, "timedisp %hu", (short unsigned int *)&t) == 1)
            {
                if (!cs)
                {
                    run_motor_timed(t);
                    flush_saved_tick_count(0);
                }
                continue;
            }
            if (strncmp(cmd, "forward", 7) == 0)
            {
                set_motor_direction(MOTOR_DIRECTION_FORWARD);
                continue;
            }
            if (strncmp(cmd, "backward", 8) == 0)
            {
                set_motor_direction(MOTOR_DIRECTION_BACKWARD);
                continue;
            }
            if (strncmp(cmd, "led_idle", 8) == 0)
            {
                set_led_pattern(LED_PATTERN_IDLE);
                continue;
            }
            if (strncmp(cmd, "led_dispense", 12) == 0)
            {
                set_led_pattern(LED_PATTERN_DISPENSE);
                continue;
            }
            if (strncmp(cmd, "led_done", 8) == 0)
            {
                set_led_pattern(LED_PATTERN_DRINK_DONE);
                continue;
            }
            if (strncmp(cmd, "led_clean", 8) == 0)
            {
                set_led_pattern(LED_PATTERN_CLEAN);
                continue;
            }
            if (strncmp(cmd, "help", 4) == 0)
            {
                dprintf("You can use these commands:\n");
                dprintf("  speed <speed> <cs>\n");
                dprintf("  tickdisp <ticks> <speed>\n");
                dprintf("  timedisp <ms>\n");
                dprintf("  forward\n");
                dprintf("  backward\n");
                dprintf("  reset\n");
                dprintf("  led_idle\n");
                dprintf("  led_dispense\n");
                dprintf("  led_done\n");
                dprintf("  led_clean\n\n");
                dprintf("speed is from 0 - 255. cs = current sense and is 0 or 1.\n");
                dprintf("ticks == number of quarter turns. ms == milliseconds\n");
                continue;
            }
            if (strncmp(cmd, "reset", 5) == 0)
                break;

            dprintf("Unknown command. Use help to get, eh help. Duh.\n");
        }
    }
}

uint8_t address_exchange(void)
{
    uint8_t  ch;
    uint8_t  id;

    set_led_rgb(0, 0, 255);
    id = eeprom_read_byte((uint8_t *)ee_pump_id_offset);
    if (id == 0 || id == 255)
    {
        // we failed to get a unique number for the pump. just stop.
        set_led_rgb(255, 0, 0);
        for(;;);
    }

    for(;;)
    {
        for(;;)
        {
            if (serial_rx_nb(&ch))
                break;

            if (check_reset())
                return 0xFF;
        }
        if (ch == 0xFF)
            break;
        if (ch == '?')
            serial_tx(id);
        if (ch == '!')
            text_interface();
    }

    return id;
}

void comm_test(void)
{
    uint8_t ch;

    // disable all interrupts and just echo every character received.
    cli();
    set_led_rgb(0, 255, 255);
    for(; !check_reset();)
        if (serial_rx_nb(&ch))
            for(; !serial_tx_nb(ch) && !check_reset();)
                ;
    sei();
}

void id_conflict(void)
{
    // we failed to get an address. stop and wait for a reset
    set_led_rgb(255, 0, 0);
    for(; !check_reset();)
        ;
}

void check_software_revision(void)
{
    uint8_t bit0 = PINC & (1<<PINC2);
    uint8_t bit1 = PINC & (1<<PINC3);
    uint8_t bit2 = PINC & (1<<PINC4);

<<<<<<< HEAD
    // 010
    if (!bit0 && bit1 && !bit2)
=======
    if ((bit0 | bit1 | bit2) != SOFTWARE_VERSION)
>>>>>>> 7a0bb3e4
        return;

    // Wrong software! I refuse to do shit!
    set_led_rgb(255, 255, 255);
    for(;;)
        ;
}

int main(void)
{
    uint8_t  id, rec, i, cs;
    color_t  c;
    packet_t p;

    setup();
    stop_motor();

    sei();
    for(i = 0; i < 5; i++)
    {
        set_led_rgb(255, 0, 255);
        _delay_ms(50);
        set_led_rgb(255, 255, 0);
        _delay_ms(50);
    }

    // Ensure we're running the right software for this board
    check_software_revision();

    // get the current liquid level 
    update_liquid_level();

    for(;;)
    {
        cli();
        g_reset = 0;
        g_current_sense_detected = 0;
        g_motor_direction = MOTOR_DIRECTION_FORWARD;
        setup();
        serial_init();
        stop_motor();
        pulse_motor_driver_retry();
        set_led_rgb(0, 0, 255);

        sei();
        id = address_exchange();

        for(; !check_reset();)
        {
            rec = receive_packet(id, &p);
            if (rec == COMM_CRC_FAIL)
                continue;

            if (rec == COMM_RESET)
                break;

            if (rec == COMM_OK && (p.dest == DEST_BROADCAST || p.dest == id))
            {
                // If we've detected a over current sitatuion, ignore all comamnds until reset
                cli();
                cs = g_current_sense_detected;
                sei();

                switch(p.type)
                {
                    case PACKET_PING:
                        break;

                    case PACKET_GET_VERSION:
                        send_packet8(PACKET_GET_VERSION, SOFTWARE_VERSION);
                        break;

                    case PACKET_SET_MOTOR_SPEED:
                        if (!cs)
                            set_motor_speed(p.p.uint8[0], p.p.uint8[1]);

                        if (p.p.uint8[0] == 0)
                            flush_saved_tick_count(0);
                        break;

                    case PACKET_SET_MOTOR_DIRECTION:
                        if (!cs)
                            set_motor_direction(p.p.uint8[0]);

                        break;

                    case PACKET_TICK_DISPENSE:
                        if (!cs)
                        {
                            dispense_ticks((uint16_t)p.p.uint32, 255);
                            flush_saved_tick_count(0);
                        }
                        break;

                    case PACKET_TIME_DISPENSE:
                        if (!cs)
                        {
                            run_motor_timed((uint16_t)p.p.uint32);
                            flush_saved_tick_count(0);
                        }
                        break;

                    case PACKET_IS_DISPENSING:
                        is_dispensing();
                        break;

                    case PACKET_LIQUID_LEVEL:
                        get_liquid_level();
                        break;

                    case PACKET_UPDATE_LIQUID_LEVEL:
                        update_liquid_level();
                        break;

                    case PACKET_LED_OFF:
                        set_led_pattern(LED_PATTERN_OFF);
                        break;

                    case PACKET_LED_IDLE:
                        if (!cs)
                            set_led_pattern(LED_PATTERN_IDLE);
                        break;

                    case PACKET_LED_DISPENSE:
                        if (!cs)
                            set_led_pattern(LED_PATTERN_DISPENSE);
                        break;

                    case PACKET_LED_DRINK_DONE:
                        if (!cs)
                            set_led_pattern(LED_PATTERN_DRINK_DONE);
                        break;

                    case PACKET_LED_CLEAN:
                        if (!cs)
                            set_led_pattern(LED_PATTERN_CLEAN);
                        break;

                    case PACKET_COMM_TEST:
                        comm_test();
                        break;

                    case PACKET_ID_CONFLICT:
                        id_conflict();
                        break;

                    case PACKET_SET_CS_THRESHOLD:
                        // Only for v2 pumps
                        break;

                    case PACKET_SAVED_TICK_COUNT:
                        get_saved_tick_count();
                        break;

                    case PACKET_RESET_SAVED_TICK_COUNT:
                        reset_saved_tick_count();
                        break;

                    case PACKET_FLUSH_SAVED_TICK_COUNT:
                        flush_saved_tick_count(1);
                        break;

                    case PACKET_GET_LIQUID_THRESHOLDS:
                        get_liquid_thresholds();
                        break;

                    case PACKET_SET_LIQUID_THRESHOLDS:
                        set_liquid_thresholds(p.p.uint16[0], p.p.uint16[1]);
                        break;

                    case PACKET_TICK_SPEED_DISPENSE:
                        if (!cs)
                        {
                            dispense_ticks(p.p.uint16[0], (uint8_t)p.p.uint16[1]);
                            flush_saved_tick_count(0);
                        }
                        break;
                    case PACKET_PATTERN_DEFINE:
                        pattern_define(p.p.uint8[0]);
                        break;

                    case PACKET_PATTERN_ADD_SEGMENT:
                        c.red = p.p.uint8[0];
                        c.green = p.p.uint8[1];
                        c.blue = p.p.uint8[2];
                        pattern_add_segment(&c, p.p.uint8[3]);
                        break;

                    case PACKET_PATTERN_FINISH:
                        pattern_finish();
                        break;
                }
            }
        }
    }
    return 0;
}<|MERGE_RESOLUTION|>--- conflicted
+++ resolved
@@ -737,12 +737,7 @@
     uint8_t bit1 = PINC & (1<<PINC3);
     uint8_t bit2 = PINC & (1<<PINC4);
 
-<<<<<<< HEAD
-    // 010
-    if (!bit0 && bit1 && !bit2)
-=======
-    if ((bit0 | bit1 | bit2) != SOFTWARE_VERSION)
->>>>>>> 7a0bb3e4
+    if ((bit0 | bit1 | bit2) == SOFTWARE_VERSION)
         return;
 
     // Wrong software! I refuse to do shit!
