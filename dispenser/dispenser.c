--- conflicted
+++ resolved
@@ -330,21 +330,14 @@
     set_led_color(0, 0, 0);
 }
 
+#define MAX_ADDR_CMD_LEN 40
 void address_assignment(void)
 {
-<<<<<<< HEAD
-    uint8_t ch;
-    
-    while(!serial_rx(&ch));
-    while(!serial_tx(ch + 1));
-
-    g_address = ch;
-=======
-    char    cmd[10], *p;
+    char    cmd[MAX_ADDR_CMD_LEN], *p;
     uint8_t ch, i;
    
     cmd[0] = 0;
-    for(i = 0; i < 9; i++)
+    for(i = 0; i < MAX_ADDR_CMD_LEN - 1; i++)
     {
         while(!serial_rx(&ch));
         if (ch == '\n')
@@ -352,13 +345,11 @@
         cmd[i] = (char)ch;
         cmd[i + 1] = 0;
     }
-
     g_address = atoi(cmd);
 
     sprintf(cmd, "%d\n", g_address + 1);
     for(p = cmd; *p; p++)
         while(!serial_tx((uint8_t)*p));
->>>>>>> 682210b0
 }
 
 void handle_cmd(char *line)
