--- conflicted
+++ resolved
@@ -18,9 +18,8 @@
       {% endif %}
       <td class="drink" >
       	<a href="/drink/{{ drink.id }}">
-<<<<<<< HEAD
             <div class="sub">
-                <div class="drink_name">{{ drink.name.name }}</div>
+                <div class="main_name">{{ drink.name.name }}</div>
                 </br> 
                 <div class="main_ingredients">
                 {% for ing in drink.ingredients %}
@@ -29,14 +28,6 @@
                 </div>
                 <div class="drink_desc">{{ drink.desc }}</div>
             </div>
-=======
-      		<div class="sub">
-      			<div class="main_name">{{ drink.name.name }}</div>
-      			</br> 
-	     			<div class="main_ingredients">{{ drink.ingredients }}</div>
-	     			<div class="main_drink_desc">{{ drink.desc }}</div>
-      		</div>
->>>>>>> 19a0028f
       	<a>
       </td>
      
