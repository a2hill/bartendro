{% extends 'admin/layout' %}
{% block body %}
    <div class="main">
    <div class="content">	
<<<<<<< HEAD
        <h1>Booze Admin</h1>
        <form method="POST" action="/admin/booze/save">
            <div>{{ form.name.label }}: {{ form.name() }}</div>
            {% if form.name.errors %}
                <ul class="errors">{% for error in form.name.errors %}<li>{{ error }}</li>{% endfor %}</ul>
            {% endif %}
            <div>{{ form.brand.label }}: {{ form.brand() }}</div>
            {% if form.brand.errors %}
                <ul class="errors">{% for error in form.brand.errors %}<li>{{ error }}</li>{% endfor %}</ul>
            {% endif %}
            <div>{{ form.desc.label }}: {{ form.desc() }}</div>
            {% if form.desc.errors %}
                <ul class="errors">{% for error in form.desc.errors %}<li>{{ error }}</li>{% endfor %}</ul>
            {% endif %}
            <div>{{ form.abv.label }}: {{ form.abv() }}</div>
            {% if form.abv.errors %}
                <ul class="errors">{% for error in form.abv.errors %}<li>{{ error }}</li>{% endfor %}</ul>
            {% endif %}
            {{ form.id() }}
            <a href="/admin/booze">Cancel</a>
            <button type="submit" value="submit">Save</button>
        </form>
    </div>

    <div class="side_bar">
        <form method="POST" action="/admin/booze/edit">
        <fieldset>
        <legend>Boozes:</legend>
=======
        <div class="heading">Enter New Booze</div>
        <div class="forms">
		<form method="POST" action="/admin/booze">
	            <div class="forminput">{{ form.name.label }}: {{ form.name() }}</div>
	            {% if form.name.errors %}
	                <ul class="errors">{% for error in form.name.errors %}<li>{{ error }}</li>{% endfor %}</ul>
	            {% endif %}
	            <div class="forminput">{{ form.brand.label }}: {{ form.brand() }}</div>
	            {% if form.brand.errors %}
	                <ul class="errors">{% for error in form.brand.errors %}<li>{{ error }}</li>{% endfor %}</ul>
	            {% endif %}
	            <div class="forminput">{{ form.desc.label }}: {{ form.desc() }}</div>
	            {% if form.desc.errors %}
	                <ul class="errors">{% for error in form.desc.errors %}<li>{{ error }}</li>{% endfor %}</ul>
	            {% endif %}
	            <div class="forminput">{{ form.abv.label }}: {{ form.abv() }}</div>
	            {% if form.abv.errors %}
	                <ul class="errors">{% for error in form.abv.errors %}<li>{{ error }}</li>{% endfor %}</ul>
	            {% endif %}
	            <div class="button"><button type="submit" value="save">SAVE</button></div>
	        </form>
	</div>
    </div>

    <div class="side_bar">
        <div class="boozeheading">Booze List</div>
	<form method="POST" action="/admin/booze">
	<div class="boozelist">
>>>>>>> 20bb9692
            <select name="edit">
                {% for booze in boozes %}
                  <option value="{{booze.id}}">{{ booze.name }}</option>
                {% endfor %}
            </select>
            <button type="submit" value="edit">Edit</button>
        </form>
	</div>
    </div>

    <div class="bottom_bar">
       <a class="home" href="/admin">HOME</a>
    </div>
    </div>
{% endblock %}<|MERGE_RESOLUTION|>--- conflicted
+++ resolved
@@ -2,39 +2,9 @@
 {% block body %}
     <div class="main">
     <div class="content">	
-<<<<<<< HEAD
-        <h1>Booze Admin</h1>
-        <form method="POST" action="/admin/booze/save">
-            <div>{{ form.name.label }}: {{ form.name() }}</div>
-            {% if form.name.errors %}
-                <ul class="errors">{% for error in form.name.errors %}<li>{{ error }}</li>{% endfor %}</ul>
-            {% endif %}
-            <div>{{ form.brand.label }}: {{ form.brand() }}</div>
-            {% if form.brand.errors %}
-                <ul class="errors">{% for error in form.brand.errors %}<li>{{ error }}</li>{% endfor %}</ul>
-            {% endif %}
-            <div>{{ form.desc.label }}: {{ form.desc() }}</div>
-            {% if form.desc.errors %}
-                <ul class="errors">{% for error in form.desc.errors %}<li>{{ error }}</li>{% endfor %}</ul>
-            {% endif %}
-            <div>{{ form.abv.label }}: {{ form.abv() }}</div>
-            {% if form.abv.errors %}
-                <ul class="errors">{% for error in form.abv.errors %}<li>{{ error }}</li>{% endfor %}</ul>
-            {% endif %}
-            {{ form.id() }}
-            <a href="/admin/booze">Cancel</a>
-            <button type="submit" value="submit">Save</button>
-        </form>
-    </div>
-
-    <div class="side_bar">
-        <form method="POST" action="/admin/booze/edit">
-        <fieldset>
-        <legend>Boozes:</legend>
-=======
         <div class="heading">Enter New Booze</div>
         <div class="forms">
-		<form method="POST" action="/admin/booze">
+		<form method="POST" action="/admin/booze/save">
 	            <div class="forminput">{{ form.name.label }}: {{ form.name() }}</div>
 	            {% if form.name.errors %}
 	                <ul class="errors">{% for error in form.name.errors %}<li>{{ error }}</li>{% endfor %}</ul>
@@ -51,16 +21,18 @@
 	            {% if form.abv.errors %}
 	                <ul class="errors">{% for error in form.abv.errors %}<li>{{ error }}</li>{% endfor %}</ul>
 	            {% endif %}
-	            <div class="button"><button type="submit" value="save">SAVE</button></div>
+                {{ form.id() }}
+	            <div class="button">
+                    <a href="/admin/booze">cancel</a>
+                    <button type="submit" value="save">save</button></div>
 	        </form>
 	</div>
     </div>
 
     <div class="side_bar">
         <div class="boozeheading">Booze List</div>
-	<form method="POST" action="/admin/booze">
+	<form method="POST" action="/admin/booze/edit">
 	<div class="boozelist">
->>>>>>> 20bb9692
             <select name="edit">
                 {% for booze in boozes %}
                   <option value="{{booze.id}}">{{ booze.name }}</option>
