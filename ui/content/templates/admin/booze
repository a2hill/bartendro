--- conflicted
+++ resolved
@@ -32,18 +32,11 @@
     <div class="side_bar">
         <div class="boozeheading">Booze List</div>
 	<div class="boozelist">
-<<<<<<< HEAD
         <ul>
             {% for booze in boozes %}
               <li><a href="/admin/booze/edit/{{booze.id}}">{{ booze.name }}</a></li>
             {% endfor %}
         </ul>
-=======
-	        {% for booze in boozes %}
-			<ul class="booze"><a class="booze" href="admin/booze/edit">{{booze.id}}:{{ booze.name }}</a></ul>
-                {% endfor %}
-        </form>
->>>>>>> 91132ef2
 	</div>
     </div>
 
