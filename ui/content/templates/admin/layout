--- conflicted
+++ resolved
@@ -12,21 +12,14 @@
         <a class="brand" href="#">admin</a>
         <ul class="nav">
             <li><a href="/">menu</a></li>
-<<<<<<< HEAD
-            <li><a href="/admin">dispensers</a></li>
-            <li><a href="/admin/drink">drinks</a></li>
-            <li><a href="/admin/booze">booze</a></li>
-            <li><a href="/admin/liquidout">liquid out</a></li>
-            <li><a href="/admin/report">report</a></li>
-=======
             {% if current_user.is_authenticated() %}
                 <li><a href="/admin">dispensers</a></li>
                 <li><a href="/admin/drink">drinks</a></li>
                 <li><a href="/admin/booze">booze</a></li>
                 <li><a href="/admin/report">report</a></li>
+                <li><a href="/admin/liquidout">liquid out</a></li>
                 <li><a href="/admin/logout">logout</a></li>
             {% endif %}
->>>>>>> 713ae398
         </ul>
     </div>
 </div>
