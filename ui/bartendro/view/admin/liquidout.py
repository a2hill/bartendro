# -*- coding: utf-8 -*-
from bartendro import app, db
from flask import Flask, request, render_template
from flask.ext.login import login_required
from bartendro.model.drink import Drink
from bartendro.model.booze import Booze
from bartendro.model.booze_group import BoozeGroup
from bartendro.form.liquidout import LiquidOutTestForm

@app.route('/admin/liquidout')
@login_required
def admin_liquidout():
    form = LiquidOutTestForm(request.form)
    return render_template("admin/liquidout", form=form, title="Liquid out test")

<<<<<<< HEAD
@app.route('/admin/liquidout/test', methods=['POST'])
=======
@app.route('/admin/liquidout/test')
@login_required
>>>>>>> 713ae398
def admin_liquidout_save():

    form = LiquidOutTestForm(request.form)
    #if request.method == 'POST' and form.validate():
    dispenser = int(request.form.get("dispenser") or '1') - 1
    threshold = int(request.form.get("threshold") or '0')
    app.mixer.liquid_level_test(dispenser, threshold)

    return render_template("admin/liquidout", form=form, title="Liquid out test")<|MERGE_RESOLUTION|>--- conflicted
+++ resolved
@@ -13,12 +13,8 @@
     form = LiquidOutTestForm(request.form)
     return render_template("admin/liquidout", form=form, title="Liquid out test")
 
-<<<<<<< HEAD
 @app.route('/admin/liquidout/test', methods=['POST'])
-=======
-@app.route('/admin/liquidout/test')
 @login_required
->>>>>>> 713ae398
 def admin_liquidout_save():
 
     form = LiquidOutTestForm(request.form)
